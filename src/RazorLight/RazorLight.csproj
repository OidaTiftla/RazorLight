--- conflicted
+++ resolved
@@ -2,19 +2,6 @@
   <PropertyGroup>
     <TargetFramework>netstandard2.0</TargetFramework>
   </PropertyGroup>
-<<<<<<< HEAD
-  <ItemGroup>
-    <Folder Include="Extensions\" />
-  </ItemGroup>
-  <ItemGroup>
-    <PackageReference Include="Microsoft.AspNetCore.Html.Abstractions" Version="2.0.0" />
-    <PackageReference Include="Microsoft.AspNetCore.Mvc.Razor.Extensions" Version="2.0.0" />
-    <PackageReference Include="Microsoft.AspNetCore.Razor.Language" Version="2.0.0" />
-    <PackageReference Include="Microsoft.AspNetCore.Razor.Runtime" Version="2.0.0" />
-    <PackageReference Include="Microsoft.Extensions.DependencyInjection" Version="2.0.0" />
-    <PackageReference Include="System.Buffers" Version="4.4.0" />
-
-=======
 
   <PropertyGroup>
     <PackageId>RazorLight</PackageId>
@@ -40,6 +27,5 @@
     <PackageReference Include="Microsoft.Extensions.FileProviders.Physical" Version="2.0.0" />
     <PackageReference Include="Microsoft.Extensions.Primitives" Version="2.0.0" />
     <PackageReference Include="System.Buffers" Version="4.4.0" />
->>>>>>> b12ff630
   </ItemGroup>
 </Project>