--- conflicted
+++ resolved
@@ -1,12 +1,4 @@
 ﻿using RazorLight.Caching;
-<<<<<<< HEAD
-
-namespace RazorLight
-{
-    public class RazorLightEngine
-    {
-
-=======
 using System;
 using System.Dynamic;
 using System.IO;
@@ -222,6 +214,5 @@
                 await renderer.RenderAsync().ConfigureAwait(false);
             }
         }
->>>>>>> b12ff630
     }
 }