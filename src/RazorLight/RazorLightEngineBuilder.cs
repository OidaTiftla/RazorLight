﻿using Microsoft.CodeAnalysis;
using RazorLight.Caching;
using RazorLight.Compilation;
using RazorLight.Generation;
using RazorLight.Razor;
using System;
using System.Collections.Concurrent;
using System.Collections.Generic;
using System.Reflection;

namespace RazorLight
{
    public class RazorLightEngineBuilder
    {
        protected Assembly operatingAssembly;

        protected HashSet<string> namespaces;

        protected ConcurrentDictionary<string, string> dynamicTemplates;

        protected HashSet<MetadataReference> metadataReferences;

        protected HashSet<string> excludedAssemblies;

        protected List<Action<ITemplatePage>> prerenderCallbacks;

        protected RazorLightProject project;

        protected ICachingProvider cachingProvider;

        public virtual RazorLightEngineBuilder UseProject(RazorLightProject project)
        {
            if (project == null)
            {
                throw new ArgumentNullException(nameof(project));
            }

            this.project = project;

            return this;
        }

        public RazorLightEngineBuilder UseEmbeddedResourcesProject(Type rootType)
        {
            project = new EmbeddedRazorProject(rootType);

            return this;
        }

		public RazorLightEngineBuilder UseEmbeddedResourcesProject(Assembly assembly, string rootNamespace = null)
		{
			project = new EmbeddedRazorProject(assembly, rootNamespace);

			return this;
		}


		public RazorLightEngineBuilder UseFileSystemProject(string root)
        {
            project = new FileSystemRazorProject(root);

            return this;
        }

        public RazorLightEngineBuilder UseFileSystemProject(string root, string extension)
        {
            project = new FileSystemRazorProject(root, extension);

            return this;
        }

        public virtual RazorLightEngineBuilder UseMemoryCachingProvider()
        {
            cachingProvider = new MemoryCachingProvider();

            return this;
        }

        public virtual RazorLightEngineBuilder UseCachingProvider(ICachingProvider provider)
        {
            if (provider == null)
            {
                throw new ArgumentNullException(nameof(provider));
            }

            cachingProvider = provider;

            return this;
        }

        public virtual RazorLightEngineBuilder AddDefaultNamespaces(params string[] namespaces)
        {
            if (namespaces == null)
            {
                throw new ArgumentNullException(nameof(namespaces));
            }

            this.namespaces = new HashSet<string>();

            foreach (string @namespace in namespaces)
            {
                this.namespaces.Add(@namespace);
            }

            return this;
        }

        public virtual RazorLightEngineBuilder AddMetadataReferences(params MetadataReference[] metadata)
        {
            if (metadata == null)
            {
                throw new ArgumentNullException(nameof(metadata));
            }

            metadataReferences = new HashSet<MetadataReference>();

            foreach (var reference in metadata)
            {
                metadataReferences.Add(reference);
            }

            return this;
        }

        public virtual RazorLightEngineBuilder ExcludeAssemblies(params string[] assemblyNames)
        {
            if (assemblyNames == null)
            {
                throw new ArgumentNullException(nameof(assemblyNames));
            }

            excludedAssemblies = new HashSet<string>();

            foreach (var assemblyName in assemblyNames)
            {
                excludedAssemblies.Add(assemblyName);
            }

            return this;
        }
        public virtual RazorLightEngineBuilder AddPrerenderCallbacks(params Action<ITemplatePage>[] callbacks)
        {
            if (callbacks == null)
            {
                throw new ArgumentNullException(nameof(callbacks));
            }

            prerenderCallbacks = new List<Action<ITemplatePage>>();
            prerenderCallbacks.AddRange(callbacks);

            return this;
        }

        public virtual RazorLightEngineBuilder AddDynamicTemplates(IDictionary<string, string> dynamicTemplates)
        {
            if (dynamicTemplates == null)
            {
                throw new ArgumentNullException(nameof(dynamicTemplates));
            }

            this.dynamicTemplates = new ConcurrentDictionary<string, string>(dynamicTemplates);

            return this;
        }

        public virtual RazorLightEngineBuilder SetOperatingAssembly(Assembly assembly)
        {
            if(assembly == null)
            {
                throw new ArgumentNullException(nameof(assembly));
            }

            operatingAssembly = assembly;

            return this;
        }

        public virtual RazorLightEngine Build()
        {
            var options = new RazorLightOptions();

            if (namespaces != null)
            {
                options.Namespaces = namespaces;
            }

            if (dynamicTemplates != null)
            {
                options.DynamicTemplates = dynamicTemplates;
            }

            if (metadataReferences != null)
            {
                options.AdditionalMetadataReferences = metadataReferences;
            }

            if (excludedAssemblies != null)
            {
                options.ExcludedAssemblies = excludedAssemblies;
            }

            if (prerenderCallbacks != null)
            {
                options.PreRenderCallbacks = prerenderCallbacks;
            }

<<<<<<< HEAD
			if(cachingProvider != null)
			{
				options.CachingProvider = cachingProvider;
			}
=======
            var sourceGenerator = new RazorSourceGenerator(DefaultRazorEngine.Instance, project, options.Namespaces);
            var metadataReferenceManager = new DefaultMetadataReferenceManager(options.AdditionalMetadataReferences, options.ExcludedAssemblies);
>>>>>>> f0f5e50b


            var metadataReferenceManager = new DefaultMetadataReferenceManager(options.AdditionalMetadataReferences);
            var assembly = operatingAssembly ?? Assembly.GetEntryAssembly();
            var compiler = new RoslynCompilationService(metadataReferenceManager, assembly);

			var sourceGenerator = new RazorSourceGenerator(DefaultRazorEngine.Instance, project, options.Namespaces);
			var templateCompiler = new RazorTemplateCompiler(sourceGenerator, compiler, project, options);
			var templateFactoryProvider = new TemplateFactoryProvider();

			var engineHandler = new EngineHandler(options, templateCompiler, templateFactoryProvider, cachingProvider);

            return new RazorLightEngine(engineHandler);
        }
    }
}<|MERGE_RESOLUTION|>--- conflicted
+++ resolved
@@ -204,18 +204,13 @@
                 options.PreRenderCallbacks = prerenderCallbacks;
             }
 
-<<<<<<< HEAD
 			if(cachingProvider != null)
 			{
 				options.CachingProvider = cachingProvider;
 			}
-=======
-            var sourceGenerator = new RazorSourceGenerator(DefaultRazorEngine.Instance, project, options.Namespaces);
+
+
             var metadataReferenceManager = new DefaultMetadataReferenceManager(options.AdditionalMetadataReferences, options.ExcludedAssemblies);
->>>>>>> f0f5e50b
-
-
-            var metadataReferenceManager = new DefaultMetadataReferenceManager(options.AdditionalMetadataReferences);
             var assembly = operatingAssembly ?? Assembly.GetEntryAssembly();
             var compiler = new RoslynCompilationService(metadataReferenceManager, assembly);
 
