﻿using Microsoft.AspNetCore.Razor.Language;
using RazorLight.Compilation;
using RazorLight.Razor;
using System;
using System.Collections.Generic;
using System.IO;
using System.Text;
using System.Threading.Tasks;

namespace RazorLight
{
    public class RazorSourceGenerator
    {
        public RazorSourceGenerator(RazorEngine engine, RazorLightProject project)
        {
            if(engine == null)
            {
                throw new ArgumentNullException(nameof(engine));
            }

            if(project == null)
            {
                throw new ArgumentNullException(nameof(project));
            }

            Engine = engine;
            Project = project;
            DefaultImports = GetDefaultImports();
        }

        public RazorEngine Engine { get; set; }

        public RazorLightProject Project { get; set; }

        public RazorSourceDocument DefaultImports { get; set; }

        /// <summary>
        /// Parses the template specified by the project item <paramref name="key"/>.
        /// </summary>
        /// <param name="key">The template path.</param>
<<<<<<< HEAD
        /// <returns>The <see cref="RazorCSharpDocument"/>.</returns>
=======
        /// <returns>The <see cref="GeneratedRazorTemplate"/>.</returns>
>>>>>>> 37de7c9a
        public async Task<GeneratedRazorTemplate> GenerateCodeAsync(string key)
        {
            if (string.IsNullOrEmpty(key))
            {
                throw new ArgumentException();
            }

            RazorLightProjectItem projectItem = await Project.GetItemAsync(key).ConfigureAwait(false);
            return await GenerateCodeAsync(projectItem);
        }

        /// <summary>
        /// Parses the template specified by <paramref name="projectItem"/>.
        /// </summary>
        /// <param name="projectItem">The <see cref="RazorLightProjectItem"/>.</param>
<<<<<<< HEAD
        /// <returns>The <see cref="RazorCSharpDocument"/>.</returns>
=======
        /// <returns>The <see cref="GeneratedRazorTemplate"/>.</returns>
>>>>>>> 37de7c9a
        public async Task<GeneratedRazorTemplate> GenerateCodeAsync(RazorLightProjectItem projectItem)
        {
            if (projectItem == null)
            {
                throw new ArgumentNullException(nameof(projectItem));
            }

            if (!projectItem.Exists)
            {
                throw new InvalidOperationException($"Project can not find template with key {projectItem.Key}");
            }

            RazorCodeDocument codeDocument = await CreateCodeDocumentAsync(projectItem);
            Engine.Process(codeDocument);
<<<<<<< HEAD
            RazorCSharpDocument csharpDocument = codeDocument.GetCSharpDocument();

            return new GeneratedRazorTemplate(projectItem.Key, csharpDocument);
=======

            RazorCSharpDocument document = codeDocument.GetCSharpDocument();
            if (document.Diagnostics.Count > 0)
            {
                var builder = new StringBuilder();
                builder.AppendLine("Failed to generate Razor template. See \"Diagnostics\" property for more details");

                foreach (RazorDiagnostic d in document.Diagnostics)
                {
                    builder.AppendLine($"- {d.GetMessage()}");
                }

                throw new TemplateGenerationException(builder.ToString(), document.Diagnostics);
            }

            return new GeneratedRazorTemplate(projectItem, document);
>>>>>>> 37de7c9a
        }

        /// <summary>
        /// Generates a <see cref="RazorCodeDocument"/> for the specified <paramref name="projectItem"/>.
        /// </summary>
        /// <param name="projectItem">The <see cref="RazorLightProjectItem"/>.</param>
        /// <returns>The created <see cref="RazorCodeDocument"/>.</returns>
        public virtual async Task<RazorCodeDocument> CreateCodeDocumentAsync(RazorLightProjectItem projectItem)
        {
            if (projectItem == null)
            {
                throw new ArgumentNullException(nameof(projectItem));
            }

            if (!projectItem.Exists)
            {
                throw new InvalidOperationException($"Project can not find template with key {projectItem.Key}");
            }

            RazorSourceDocument source = RazorSourceDocument.ReadFrom(projectItem.Read(), projectItem.Key);
            IEnumerable<RazorSourceDocument> imports = await GetImportsAsync(projectItem);

            return RazorCodeDocument.Create(source, imports);
        }

        /// <summary>
        /// Gets <see cref="RazorSourceDocument"/> that are applicable to the specified <paramref name="projectItem"/>.
        /// </summary>
        /// <param name="projectItem">The <see cref="RazorLightProjectItem"/>.</param>
        /// <returns>The sequence of applicable <see cref="RazorSourceDocument"/>.</returns>
        public virtual async Task<IEnumerable<RazorSourceDocument>> GetImportsAsync(RazorLightProjectItem projectItem)
        {
            if (projectItem == null)
            {
                throw new ArgumentNullException(nameof(projectItem));
            }
            var result = new List<RazorSourceDocument>();

            IEnumerable<RazorLightProjectItem> importProjectItems = await Project.GetImportsAsync(projectItem.Key);
            foreach (var importItem in importProjectItems)
            {
                if (importItem.Exists)
                {
                    result.Insert(0, RazorSourceDocument.ReadFrom(importItem.Read(), null));
                }
            }

            if (DefaultImports != null)
            {
                result.Insert(0, DefaultImports);
            }

            return result;
        }

        protected RazorSourceDocument GetDefaultImports()
        {
            using (var stream = new MemoryStream())
            using (var writer = new StreamWriter(stream, Encoding.UTF8))
            {
                foreach(string line in GetDefaultImportLines())
                {
                    writer.WriteLine(line);
                }
                
                writer.Flush();

                stream.Position = 0;
                return RazorSourceDocument.ReadFrom(stream, fileName: null, encoding: Encoding.UTF8);
            }
        }

        public virtual IEnumerable<string> GetDefaultImportLines()
        {
            yield return "@using System";
            yield return "@using System.Collections.Generic";
            yield return "@using System.Linq";
            yield return "@using System.Threading.Tasks";

            //"@inject global::Microsoft.AspNetCore.Mvc.Rendering.IHtmlHelper<TModel> Html");
            //"@inject global::Microsoft.AspNetCore.Mvc.Rendering.IJsonHelper Json");
            //"@inject global::Microsoft.AspNetCore.Mvc.IViewComponentHelper Component");
            //"@inject global::Microsoft.AspNetCore.Mvc.IUrlHelper Url");
            //"@inject global::Microsoft.AspNetCore.Mvc.ViewFeatures.IModelExpressionProvider ModelExpressionProvider");
            //"@addTagHelper Microsoft.AspNetCore.Mvc.Razor.TagHelpers.UrlResolutionTagHelper, Microsoft.AspNetCore.Mvc.Razor");
            //"@addTagHelper Microsoft.AspNetCore.Mvc.Razor.TagHelpers.HeadTagHelper, Microsoft.AspNetCore.Mvc.Razor");
            //"@addTagHelper Microsoft.AspNetCore.Mvc.Razor.TagHelpers.BodyTagHelper, Microsoft.AspNetCore.Mvc.Razor");
        }
    }
}<|MERGE_RESOLUTION|>--- conflicted
+++ resolved
@@ -38,11 +38,7 @@
         /// Parses the template specified by the project item <paramref name="key"/>.
         /// </summary>
         /// <param name="key">The template path.</param>
-<<<<<<< HEAD
-        /// <returns>The <see cref="RazorCSharpDocument"/>.</returns>
-=======
         /// <returns>The <see cref="GeneratedRazorTemplate"/>.</returns>
->>>>>>> 37de7c9a
         public async Task<GeneratedRazorTemplate> GenerateCodeAsync(string key)
         {
             if (string.IsNullOrEmpty(key))
@@ -58,11 +54,7 @@
         /// Parses the template specified by <paramref name="projectItem"/>.
         /// </summary>
         /// <param name="projectItem">The <see cref="RazorLightProjectItem"/>.</param>
-<<<<<<< HEAD
-        /// <returns>The <see cref="RazorCSharpDocument"/>.</returns>
-=======
         /// <returns>The <see cref="GeneratedRazorTemplate"/>.</returns>
->>>>>>> 37de7c9a
         public async Task<GeneratedRazorTemplate> GenerateCodeAsync(RazorLightProjectItem projectItem)
         {
             if (projectItem == null)
@@ -77,11 +69,6 @@
 
             RazorCodeDocument codeDocument = await CreateCodeDocumentAsync(projectItem);
             Engine.Process(codeDocument);
-<<<<<<< HEAD
-            RazorCSharpDocument csharpDocument = codeDocument.GetCSharpDocument();
-
-            return new GeneratedRazorTemplate(projectItem.Key, csharpDocument);
-=======
 
             RazorCSharpDocument document = codeDocument.GetCSharpDocument();
             if (document.Diagnostics.Count > 0)
@@ -98,7 +85,6 @@
             }
 
             return new GeneratedRazorTemplate(projectItem, document);
->>>>>>> 37de7c9a
         }
 
         /// <summary>
