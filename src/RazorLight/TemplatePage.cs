﻿using Microsoft.AspNetCore.Html;
<<<<<<< HEAD
using System;
using System.Collections.Generic;
using System.Linq;
using System.Text;
=======
using RazorLight.Internal;
using System;
using System.Collections.Generic;
using System.Linq;
>>>>>>> b12ff630
using System.Threading.Tasks;

namespace RazorLight
{
    public abstract class TemplatePage : TemplatePageBase
    {
        private readonly HashSet<string> _renderedSections = new HashSet<string>(StringComparer.OrdinalIgnoreCase);
        private bool _renderedBody;
        private bool _ignoreBody;
        private HashSet<string> _ignoredSections;

<<<<<<< HEAD
=======
        public async Task IncludeAsync(string key, object model = null)
        {
            if (string.IsNullOrEmpty(key))
            {
                throw new ArgumentNullException(nameof(key));
            }

            if(IncludeFunc == null)
            {
                throw new InvalidOperationException(nameof(IncludeFunc) + "is not set");
            }

            await IncludeFunc(key, model);
        }

>>>>>>> b12ff630
        /// <summary>
        /// In a Razor layout page, renders the portion of a content page that is not within a named section.
        /// </summary>
        /// <returns>The HTML content to render.</returns>
        protected virtual IHtmlContent RenderBody()
        {
            if (BodyContent == null)
            {
                throw new InvalidOperationException("Method can not be called");
            }

            _renderedBody = true;
            return BodyContent;
        }

        /// <summary>
        /// In a Razor layout page, ignores rendering the portion of a content page that is not within a named section.
        /// </summary>
        public void IgnoreBody()
        {
            _ignoreBody = true;
        }

<<<<<<< HEAD
=======
        #region Sections

>>>>>>> b12ff630
        /// <summary>
        /// Creates a named content section in the page that can be invoked in a Layout page using
        /// <see cref="RenderSection(string)"/> or <see cref="RenderSectionAsync(string, bool)"/>.
        /// </summary>
        /// <param name="name">The name of the section to create.</param>
        /// <param name="section">The <see cref="RenderAsyncDelegate"/> to execute when rendering the section.</param>
        public override void DefineSection(string name, RenderAsyncDelegate section)
        {
            if (name == null)
            {
                throw new ArgumentNullException(nameof(name));
            }

            if (section == null)
            {
                throw new ArgumentNullException(nameof(section));
            }

            if (SectionWriters.ContainsKey(name))
            {
                throw new InvalidOperationException($"Section {name} is already defined");
            }
            SectionWriters[name] = section;
        }

        /// <summary>
        /// Returns a value that indicates whether the specified section is defined in the content page.
        /// </summary>
        /// <param name="name">The section name to search for.</param>
        /// <returns><c>true</c> if the specified section is defined in the content page; otherwise, <c>false</c>.</returns>
        public bool IsSectionDefined(string name)
        {
            if (name == null)
            {
                throw new ArgumentNullException(nameof(name));
            }

            EnsureMethodCanBeInvoked(nameof(IsSectionDefined));
            return PreviousSectionWriters.ContainsKey(name);
        }

        /// <summary>
        /// In layout pages, renders the content of the section named <paramref name="name"/>.
        /// </summary>
        /// <param name="name">The name of the section to render.</param>
        /// <returns>An empty <see cref="IHtmlContent"/>.</returns>
        /// <remarks>The method writes to the <see cref="RazorPageBase.Output"/> and the value returned is a token
        /// value that allows the Write (produced due to @RenderSection(..)) to succeed. However the
        /// value does not represent the rendered content.</remarks>
        public HtmlString RenderSection(string name)
        {
            if (name == null)
            {
                throw new ArgumentNullException(nameof(name));
            }

            return RenderSection(name, required: true);
        }

        /// <summary>
        /// In layout pages, renders the content of the section named <paramref name="name"/>.
        /// </summary>
        /// <param name="name">The section to render.</param>
        /// <param name="required">Indicates if this section must be rendered.</param>
        /// <returns>An empty <see cref="IHtmlContent"/>.</returns>
        /// <remarks>The method writes to the <see cref="RazorPageBase.Output"/> and the value returned is a token
        /// value that allows the Write (produced due to @RenderSection(..)) to succeed. However the
        /// value does not represent the rendered content.</remarks>
        public HtmlString RenderSection(string name, bool required)
        {
            if (name == null)
            {
                throw new ArgumentNullException(nameof(name));
            }

            EnsureMethodCanBeInvoked(nameof(RenderSection));

            var task = RenderSectionAsyncCore(name, required);
            return task.GetAwaiter().GetResult();
        }

        /// <summary>
        /// In layout pages, asynchronously renders the content of the section named <paramref name="name"/>.
        /// </summary>
        /// <param name="name">The section to render.</param>
        /// <returns>
        /// A <see cref="Task{HtmlString}"/> that on completion returns an empty <see cref="IHtmlContent"/>.
        /// </returns>
        /// <remarks>The method writes to the <see cref="RazorPageBase.Output"/> and the value returned is a token
        /// value that allows the Write (produced due to @RenderSection(..)) to succeed. However the
        /// value does not represent the rendered content.</remarks>
        public Task<HtmlString> RenderSectionAsync(string name)
        {
            if (name == null)
            {
                throw new ArgumentNullException(nameof(name));
            }

            return RenderSectionAsync(name, required: true);
        }

        /// <summary>
        /// In layout pages, asynchronously renders the content of the section named <paramref name="name"/>.
        /// </summary>
        /// <param name="name">The section to render.</param>
        /// <param name="required">Indicates the <paramref name="name"/> section must be registered
        /// (using <c>@section</c>) in the page.</param>
        /// <returns>
        /// A <see cref="Task{HtmlString}"/> that on completion returns an empty <see cref="IHtmlContent"/>.
        /// </returns>
        /// <remarks>The method writes to the <see cref="RazorPageBase.Output"/> and the value returned is a token
        /// value that allows the Write (produced due to @RenderSection(..)) to succeed. However the
        /// value does not represent the rendered content.</remarks>
        /// <exception cref="InvalidOperationException">if <paramref name="required"/> is <c>true</c> and the section
        /// was not registered using the <c>@section</c> in the Razor page.</exception>
        public Task<HtmlString> RenderSectionAsync(string name, bool required)
        {
            if (name == null)
            {
                throw new ArgumentNullException(nameof(name));
            }

            EnsureMethodCanBeInvoked(nameof(RenderSectionAsync));
            return RenderSectionAsyncCore(name, required);
        }

        private async Task<HtmlString> RenderSectionAsyncCore(string sectionName, bool required)
        {
            if (_renderedSections.Contains(sectionName))
            {
                throw new InvalidOperationException($"Section {sectionName} is already rendered");
            }

            if (PreviousSectionWriters.TryGetValue(sectionName, out var renderDelegate))
            {
                _renderedSections.Add(sectionName);

                await renderDelegate();

                // Return a token value that allows the Write call that wraps the RenderSection \ RenderSectionAsync
                // to succeed.
                return HtmlString.Empty;
            }
            else if (required)
            {
                throw new InvalidOperationException($"Section {sectionName} is not defined");
            }
            else
            {
                // If the section is optional and not found, then don't do anything.
                return null;
            }
        }

        /// <summary>
        /// In layout pages, ignores rendering the content of the section named <paramref name="sectionName"/>.
        /// </summary>
        /// <param name="sectionName">The section to ignore.</param>
        public void IgnoreSection(string sectionName)
        {
            if (sectionName == null)
            {
                throw new ArgumentNullException(nameof(sectionName));
            }

            if (!PreviousSectionWriters.ContainsKey(sectionName))
            {
                throw new InvalidOperationException($"Section {sectionName} is not defined");
            }

            if (_ignoredSections == null)
            {
                _ignoredSections = new HashSet<string>(StringComparer.OrdinalIgnoreCase);
            }

            _ignoredSections.Add(sectionName);
        }

        /// <inheritdoc />
        public override void EnsureRenderedBodyOrSections()
        {
            // a) all sections defined for this page are rendered.
            // b) if no sections are defined, then the body is rendered if it's available.
            if (PreviousSectionWriters != null && PreviousSectionWriters.Count > 0)
            {
                var sectionsNotRendered = PreviousSectionWriters.Keys.Except(
                    _renderedSections,
                    StringComparer.OrdinalIgnoreCase);

                string[] sectionsNotIgnored;
                if (_ignoredSections != null)
                {
                    sectionsNotIgnored = sectionsNotRendered.Except(_ignoredSections, StringComparer.OrdinalIgnoreCase).ToArray();
                }
                else
                {
                    sectionsNotIgnored = sectionsNotRendered.ToArray();
                }

                if (sectionsNotIgnored.Length > 0)
                {
                    var sectionNames = string.Join(", ", sectionsNotIgnored);
                    throw new InvalidOperationException();
                }
            }
            else if (BodyContent != null && !_renderedBody && !_ignoreBody)
            {
                // There are no sections defined, but RenderBody was NOT called.
                // If a body was defined and the body not ignored, then RenderBody should have been called.
                throw new InvalidOperationException("RenderBody was not called");
            }
        }

        public override void BeginContext(int position, int length, bool isLiteral)
        {
        }

        public override void EndContext()
        {
        }

        private void EnsureMethodCanBeInvoked(string methodName)
        {
            if (PreviousSectionWriters == null)
            {
                throw new InvalidOperationException($"Method {methodName} can not be called");
            }
        }
<<<<<<< HEAD
=======

        #endregion
>>>>>>> b12ff630
    }
}<|MERGE_RESOLUTION|>--- conflicted
+++ resolved
@@ -1,15 +1,8 @@
 ﻿using Microsoft.AspNetCore.Html;
-<<<<<<< HEAD
-using System;
-using System.Collections.Generic;
-using System.Linq;
-using System.Text;
-=======
 using RazorLight.Internal;
 using System;
 using System.Collections.Generic;
 using System.Linq;
->>>>>>> b12ff630
 using System.Threading.Tasks;
 
 namespace RazorLight
@@ -21,8 +14,6 @@
         private bool _ignoreBody;
         private HashSet<string> _ignoredSections;
 
-<<<<<<< HEAD
-=======
         public async Task IncludeAsync(string key, object model = null)
         {
             if (string.IsNullOrEmpty(key))
@@ -38,7 +29,6 @@
             await IncludeFunc(key, model);
         }
 
->>>>>>> b12ff630
         /// <summary>
         /// In a Razor layout page, renders the portion of a content page that is not within a named section.
         /// </summary>
@@ -62,11 +52,8 @@
             _ignoreBody = true;
         }
 
-<<<<<<< HEAD
-=======
         #region Sections
 
->>>>>>> b12ff630
         /// <summary>
         /// Creates a named content section in the page that can be invoked in a Layout page using
         /// <see cref="RenderSection(string)"/> or <see cref="RenderSectionAsync(string, bool)"/>.
@@ -295,10 +282,7 @@
                 throw new InvalidOperationException($"Method {methodName} can not be called");
             }
         }
-<<<<<<< HEAD
-=======
 
         #endregion
->>>>>>> b12ff630
     }
 }