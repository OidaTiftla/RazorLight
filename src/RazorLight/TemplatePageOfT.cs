--- conflicted
+++ resolved
@@ -6,23 +6,16 @@
     /// Represents the properties and methods that are needed in order to render a template that uses Razor syntax.
     /// </summary>
     /// <typeparam name="TModel">The type of the model.</typeparam>
-<<<<<<< HEAD
-    public abstract class RazorPage<TModel> : TemplatePage
-=======
     public abstract class TemplatePage<TModel> : TemplatePage
->>>>>>> b12ff630
     {
         /// <summary>
         /// Gets the Model property.
         /// </summary>
         public TModel Model { get; set; }
-<<<<<<< HEAD
-=======
 
         public override void SetModel(object model)
         {
             Model = (TModel) model;
         }
->>>>>>> b12ff630
     }
 }