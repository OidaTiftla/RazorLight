﻿using System;
using System.Collections.Generic;
using System.IO;
using System.Linq;
using System.Reflection;
using System.Text;
using Microsoft.CodeAnalysis;
using RazorLight.Caching;
using RazorLight.Razor;
using Xunit;

namespace RazorLight.Tests
{
	public class RazorLightEngineBuilderTest
	{
		[Fact]
		public void Throws_On_Null_Project()
		{
			Action action = () => new RazorLightEngineBuilder().UseProject(null);

			Assert.Throws<ArgumentNullException>(action);
		}

		[Fact]
		public void Throws_On_Null_RootType_ForEmbeddedProject()
		{
			Action action = () => new RazorLightEngineBuilder().UseEmbeddedResourcesProject(null);

			Assert.Throws<ArgumentNullException>(action);
		}

		[Fact]
		public void Throws_On_Null_RootPath_ForFilesystemProject()
		{
			Action action = () => new RazorLightEngineBuilder().UseFileSystemProject(null);

			Assert.Throws<DirectoryNotFoundException>(action);
		}


		[Fact]
		public void Throws_On_Null_CachingProvider()
		{
			Action action = () => new RazorLightEngineBuilder().UseCachingProvider(null);

			Assert.Throws<ArgumentNullException>(action);
		}

		[Fact]
		public void Throws_On_Null_Namespaces()
		{
			Action action = () => new RazorLightEngineBuilder().AddDefaultNamespaces(null);

			Assert.Throws<ArgumentNullException>(action);
		}

		[Fact]
		public void Throws_On_Null_AddMetadataReferences()
		{
			Action action = () => new RazorLightEngineBuilder().AddMetadataReferences(null);

			Assert.Throws<ArgumentNullException>(action);
		}

		[Fact]
		public void Throws_On_Null_DynamicTemplates()
		{
			Action action = () => new RazorLightEngineBuilder().AddDynamicTemplates(null);

			Assert.Throws<ArgumentNullException>(action);
		}

		[Fact]
		public void Throws_On_Null_PrerenderCallbacks()
		{
			Action action = () => new RazorLightEngineBuilder().AddPrerenderCallbacks(null);

			Assert.Throws<ArgumentNullException>(action);
		}

		[Fact]
		public void Throws_On_Null_Assembly()
		{
			Action action = () => new RazorLightEngineBuilder().SetOperatingAssembly(null);

			Assert.Throws<ArgumentNullException>(action);
		}

		[Fact]
		public void Respects_Options_Passed_In()
		{

		}

		[Fact]
		public void Throws_On_Conflicting_Options_Configurations()
		{
			Func<RazorLightEngineBuilder> GetEngine = () => new RazorLightEngineBuilder().UseEmbeddedResourcesProject(typeof(Root));

			var engine = GetEngine().AddDefaultNamespaces("123")
				.UseOptions(new RazorLightOptions{Namespaces = new HashSet<string>{"123"}});
			Assert.Throws<RazorLightException>(() => engine.Build());

			engine = GetEngine().AddDynamicTemplates(new Dictionary<string, string>{ {"abc", "123"} })
				.UseOptions(new RazorLightOptions {DynamicTemplates = new Dictionary<string, string> { { "abc", "123" } } });
			Assert.Throws<RazorLightException>(() => engine.Build());

			engine = GetEngine().AddMetadataReferences(MetadataReference.CreateFromStream(new MemoryStream()))
				.UseOptions(new RazorLightOptions {AdditionalMetadataReferences = new HashSet<MetadataReference>{ MetadataReference.CreateFromStream(new MemoryStream()) } });
			Assert.Throws<RazorLightException>(() => engine.Build());

			engine = GetEngine().ExcludeAssemblies("123")
                .UseOptions(new RazorLightOptions{ ExcludedAssemblies = new HashSet<string>{ "123"}});
			Assert.Throws<RazorLightException>(() => engine.Build());

			engine = GetEngine().AddPrerenderCallbacks(x => x.Layout = "123")
				.UseOptions(new RazorLightOptions {PreRenderCallbacks = new List<Action<ITemplatePage>> {x => x.Layout = "123"}});
			Assert.Throws<RazorLightException>(() => engine.Build());

			engine = GetEngine().UseMemoryCachingProvider()
				.UseOptions(new RazorLightOptions{CachingProvider = new MemoryCachingProvider()});
			Assert.Throws<RazorLightException>(() => engine.Build());

			engine = GetEngine().DisableEncoding()
				.UseOptions(new RazorLightOptions { DisableEncoding = true});
			Assert.Throws<RazorLightException>(() => engine.Build());

			engine = GetEngine().EnableEncoding()
				.UseOptions(new RazorLightOptions { DisableEncoding = false });
			Assert.Throws<RazorLightException>(() => engine.Build());

			engine = GetEngine().EnableDebugMode()
				.UseOptions(new RazorLightOptions() { EnableDebugMode = false });
			Assert.Throws<RazorLightException>(() => engine.Build());

			engine = GetEngine().EnableDebugMode(false)
				.UseOptions(new RazorLightOptions() { EnableDebugMode = true });
			Assert.Throws<RazorLightException>(() => engine.Build());
		}

		[Fact]
		public void EngineBuilder_Can_Set_EncodingOption_Only_Once()
		{
			var engine = new RazorLightEngineBuilder().DisableEncoding();
			Assert.NotNull(engine);

			Assert.Throws<RazorLightException>(() => new RazorLightEngineBuilder().DisableEncoding().EnableEncoding());
			Assert.Throws<RazorLightException>(() => new RazorLightEngineBuilder().DisableEncoding().DisableEncoding());
			Assert.Throws<RazorLightException>(() => new RazorLightEngineBuilder().EnableEncoding().DisableEncoding());
			Assert.Throws<RazorLightException>(() => new RazorLightEngineBuilder().EnableEncoding().EnableEncoding());
		}

		[Fact]
		public void DisableEncoding_Defaults_To_False()
		{
			string templateKey = "Assets.Embedded.Empty.cshtml";

			var engine = new RazorLightEngineBuilder()
				.UseMemoryCachingProvider()
				.UseEmbeddedResourcesProject(typeof(Root))
				.Build();
			
			Assert.False(engine.Options.DisableEncoding);
		}

		[Fact]
<<<<<<< HEAD
		public void EnableDebug_Setting_Is_Set_Correctly()
		{
			Func<RazorLightEngineBuilder> GetEngine = () => new RazorLightEngineBuilder().UseEmbeddedResourcesProject(typeof(Root));

			// Default
			var engine = GetEngine()
				.Build();
			Assert.False(engine.Options.EnableDebugMode);

			// Set with EnableDebugMode
			engine = GetEngine()
				.EnableDebugMode()
				.Build();
			Assert.True(engine.Options.EnableDebugMode);

			engine = GetEngine()
				.EnableDebugMode(true)
				.Build();
			Assert.True(engine.Options.EnableDebugMode);

			engine = GetEngine()
				.EnableDebugMode(false)
				.Build();
			Assert.False(engine.Options.EnableDebugMode);

			// Set with UseOptions
			engine = GetEngine()
				.UseOptions(new RazorLightOptions { EnableDebugMode = true })
				.Build();
			Assert.True(engine.Options.EnableDebugMode);

			engine = GetEngine()
				.UseOptions(new RazorLightOptions { EnableDebugMode = false })
				.Build();
			Assert.False(engine.Options.EnableDebugMode);

			engine = GetEngine()
				.UseOptions(new RazorLightOptions())
				.Build();
			Assert.False(engine.Options.EnableDebugMode);
=======
		public void Namespace_Setting_Is_Set_Correctly()
		{
			Func<RazorLightEngineBuilder> GetEngine = () => new RazorLightEngineBuilder().UseEmbeddedResourcesProject(typeof(Root));

			var namespaces = new [] { "abc", "def" };

			// Set namespaces with AddDefaultNamespaces
			var engine = GetEngine()
				.AddDefaultNamespaces(namespaces.ToArray())
				.Build();

			Assert.Equal(namespaces, engine.Options.Namespaces);

			// Set namespaces with UseOptions
			engine = GetEngine()
				.UseOptions(new RazorLightOptions { Namespaces = namespaces.ToHashSet()})
				.Build();

			Assert.Equal(namespaces, engine.Options.Namespaces);
>>>>>>> c0c55f67
		}

		//[Fact]
		//public void Compiler_OperatingAssembly_IsSetTo_EntryAssembly_If_Not_Specified()
		//{
		//    var engine = new RazorLightEngineBuilder().Build();

		//    Assert.Equal(engine.TemplateFactoryProvider.Compiler.OperatingAssembly, Assembly.GetEntryAssembly());
		//}
	}
}<|MERGE_RESOLUTION|>--- conflicted
+++ resolved
@@ -164,7 +164,6 @@
 		}
 
 		[Fact]
-<<<<<<< HEAD
 		public void EnableDebug_Setting_Is_Set_Correctly()
 		{
 			Func<RazorLightEngineBuilder> GetEngine = () => new RazorLightEngineBuilder().UseEmbeddedResourcesProject(typeof(Root));
@@ -205,7 +204,9 @@
 				.UseOptions(new RazorLightOptions())
 				.Build();
 			Assert.False(engine.Options.EnableDebugMode);
-=======
+		}
+
+		[Fact]
 		public void Namespace_Setting_Is_Set_Correctly()
 		{
 			Func<RazorLightEngineBuilder> GetEngine = () => new RazorLightEngineBuilder().UseEmbeddedResourcesProject(typeof(Root));
@@ -225,7 +226,6 @@
 				.Build();
 
 			Assert.Equal(namespaces, engine.Options.Namespaces);
->>>>>>> c0c55f67
 		}
 
 		//[Fact]
